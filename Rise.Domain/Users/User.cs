using Rise.Domain.Bookings;
using Rise.Domain.Notifications;

namespace Rise.Domain.Users;
<<<<<<< HEAD
=======

using System.ComponentModel.DataAnnotations;
>>>>>>> ec3cec2d

/// <summary>
/// Represents a user entity in the system
/// </summary>
public class User : Entity
{
    #region Fields

    private string _id = Guid.NewGuid().ToString();

    private string _firstName = default!;
    private string _lastName = default!;

    private string _email = default!;

    // private string _password = default!;
    private DateTime _birthDate;
    private Address _address = default!;
    private List<Role> _roles = [];
    private string _phoneNumber = default!;
    private List<Booking> _bookings = [];

    private List<Notification> _notifications = [];

    #endregion

    #region Constructors

    /// <summary>
    ///Private constructor for Entity Framework Core
    /// </summary>
    private User()
    {
    }

    /// <summary>
    /// Initializes a new instance of the <see cref="User"/> class with the specified details.
    /// </summary>
    /// <param name="id">The id of the user in the db</param>
    /// <param name="firstName">The first name of the user.</param>
    /// <param name="lastName">The last name of the user.</param>
    /// <param name="email">The email address of the user.</param>
    /// <param name="birthDate">The birth date of the user.</param>
    /// <param name="address">The address of the user.</param>
    /// <param name="phoneNumber">The phone number of the user.</param>
    public User(string id, string firstName, string lastName, string email, DateTime birthDate, Address address,
        string phoneNumber)
    {
        Id = id;
        FirstName = firstName;
        LastName = lastName;
        Email = email;
        BirthDate = birthDate;
        Address = address;
        PhoneNumber = phoneNumber;
    }

    #endregion


    #region Properties

    public string Id
    {
        get => _id;
        set => _id = Guard.Against.NullOrWhiteSpace(value, nameof(Id));
    }

    /// <summary>
    /// Gets or sets the first name of the user.
    /// </summary>
    public string FirstName
    {
        get => _firstName;
        set => _firstName = Guard.Against.NullOrWhiteSpace(value, nameof(FirstName));
    }

    /// <summary>
    /// Gets or sets the last name of the user.
    /// </summary>
    public string LastName
    {
        get => _lastName;
        set => _lastName = Guard.Against.NullOrWhiteSpace(value, nameof(LastName));
    }

    [Required(ErrorMessage = "Email address is required.")]
    [EmailAddress(ErrorMessage = "Invalid email address format.")]
    public string Email
    {
        get => _email;
        set
        {
            // Validate using Guard clause
            _email = Guard.Against.NullOrWhiteSpace(value, nameof(Email));

            // Validate using data annotation attribute (Optional but good to check)
            var emailValidationAttribute = new EmailAddressAttribute();
            if (!emailValidationAttribute.IsValid(value))
            {
                throw new ArgumentException("Invalid email address format.", nameof(Email));
            }
        }
    }

    /// <summary>
    /// Gets or sets the birth date of the user.
    /// </summary>
    public DateTime BirthDate
    {
        get => _birthDate;
        set => _birthDate = Guard.Against.Default(value, nameof(BirthDate));
    }

    /// <summary>
    /// Gets or sets the address of the user.
    /// </summary>
    public Address Address
    {
        get => _address;
        set => _address = Guard.Against.Null(value, nameof(Address));
    }

    /// <summary>
    /// Gets the roles associated with the user.
    /// </summary>
    public List<Role> Roles => _roles;

    /// <summary>
    /// Gets the bookings associated with the user.
    /// </summary>
    public IReadOnlyList<Booking> Bookings => _bookings;

    public List<Notification> Notifications => _notifications;

    /// <summary>
    /// Gets or sets the phone number of the user.
    /// </summary>
    public string PhoneNumber
    {
        get => _phoneNumber;
        set => _phoneNumber = Guard.Against.NullOrWhiteSpace(value, nameof(PhoneNumber));
    }

    #endregion


    #region Methods

    /// <summary>
    /// Adds a role to the user.
    /// </summary>
    /// <param name="role">The role to add.</param>
    public void AddRole(Role role)
    {
        Guard.Against.Null(role, nameof(role));
        _roles.Add(role);
    }

    /// <summary>
    /// Removes a role from the user.
    /// </summary>
    /// <param name="role">The role to remove.</param>
    public void RemoveRole(Role role)
    {
        Guard.Against.Null(role, nameof(role));
        _roles.Remove(role);
    }

    /// <summary>
    /// Adds a booking to the user.
    /// </summary>
    /// <param name="booking">The booking to add.</param>
    public void AddBooking(Booking booking)
    {
        Guard.Against.Null(booking, nameof(booking));
        _bookings.Add(booking);
    }

    /// <summary>
    /// Removes a booking from the user.
    /// </summary>
    /// <param name="booking">The booking to remove.</param>
    public void RemoveBooking(Booking booking)
    {
        Guard.Against.Null(booking, nameof(booking));
        _bookings.Remove(booking);
    }

    // /// <summary>
    // /// Marks the user as deleted (soft delete).
    // /// </summary>
    // public void SoftDelete()
    // {
    //     IsDeleted = true;
    // }

    /// <summary>
    /// Reactivates a previously deleted user.
    /// </summary>
    public void Activate()
    {
        IsDeleted = false;
    }

    #endregion
}<|MERGE_RESOLUTION|>--- conflicted
+++ resolved
@@ -2,11 +2,8 @@
 using Rise.Domain.Notifications;
 
 namespace Rise.Domain.Users;
-<<<<<<< HEAD
-=======
 
 using System.ComponentModel.DataAnnotations;
->>>>>>> ec3cec2d
 
 /// <summary>
 /// Represents a user entity in the system
