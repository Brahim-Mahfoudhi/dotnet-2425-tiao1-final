using Microsoft.AspNetCore.Mvc;
using Rise.Domain.Users;
using Rise.Shared.Users;
using Microsoft.AspNetCore.Authorization;
using Auth0.ManagementApi;
using Auth0.ManagementApi.Models;
using Auth0.ManagementApi.Paging;

namespace Rise.Server.Controllers;

/// <summary>
/// API controller for managing user-related operations.
/// </summary>
[ApiController]
[Route("api/[controller]")]
[Authorize(Roles = "Admin")]
public class UserController : ControllerBase
{
    private readonly IUserService _userService;
    private readonly IManagementApiClient _managementApiClient;
    
    /// <summary>
    /// Initializes a new instance of the <see cref="UserController"/> class with the specified user service.
    /// </summary>
    /// <param name="userService">The user service that handles user operations.</param>
    /// <param name="managementApiClient">The management API for Auth0</param>
    public UserController(IUserService userService, IManagementApiClient managementApiClient)
    {
        _userService = userService;
        _managementApiClient = managementApiClient;
    }

    /// <summary>
    /// Retrieves the current user asynchronously.
    /// </summary>
    /// <returns>The current <see cref="UserDto"/> object or <c>null</c> if no user is found.</returns>
    [HttpGet]
    public async Task<UserDto.UserBase?> Get()
    {
        var user = await _userService.GetUserAsync();
        return user;
    }

    /// <summary>
    /// Retrieves all users asynchronously.
    /// </summary>
    /// <returns>List of <see cref="UserDto"/> objects or <c>null</c> if no users are found.</returns>
    [HttpGet("all")]
    public async Task<IEnumerable<UserDto.UserBase>?> GetAllUsers()
    {
        var users = await _userService.GetAllAsync();
        return users;
    }

    /// <summary>
    /// Retrieves a user by their ID asynchronously.
    /// </summary>
    /// <param name="id">The ID of the user to retrieve.</param>
    /// <returns>The <see cref="UserDto"/> object or <c>null</c> if no user with the specified ID is found.</returns>
    [HttpGet("{id}")]
    public async Task<UserDto.UserBase?> Get(int id)
    {
        var user = await _userService.GetUserByIdAsync(id);
        return user;
    }

    /// <summary>
    /// Retrieves detailed information about a user by their ID asynchronously.
    /// </summary>
    /// <param name="id">The ID of the user to retrieve details for.</param>
    /// <returns>The detailed <see cref="UserDto.UserDetails"/> object or <c>null</c> if no user with the specified ID is found.</returns>
    [HttpGet("details/{id}")]
    public async Task<UserDto.UserDetails?> GetDetails(int id)
    {
        var user = await _userService.GetUserDetailsByIdAsync(id);
        return user;
    }

    /// <summary>
    /// Creates a new user asynchronously.
    /// </summary>
<<<<<<< HEAD
    /// <param name="userDetails">The <see cref="UserDto.RegistrationUser"/> object containing user details to create.</param>
    /// <returns>The created <see cref="UserDto.RegistrationUser"/> object or <c>null</c> if the user creation fails.</returns>
    [HttpPost("createuser")]
    public async Task<bool> Post(UserDto.RegistrationUser userDetails)
=======
    /// <param name="userDetails">The <see cref="UserDto.CreateUser"/> object containing user details to create.</param>
    /// <returns>The created <see cref="UserDto.CreateUser"/> object or <c>null</c> if the user creation fails.</returns>
    [HttpPost("create")]
    public async Task<bool> Post(UserDto.CreateUser userDetails)
>>>>>>> 695d7f06
    {
        var created = await _userService.CreateUserAsync(userDetails);
        return created;
    }

    /// <summary>
    /// Updates an existing user asynchronously.
    /// </summary>
    /// <param name="id">The id of an existing <see cref="User"/></param>
    /// <param name="userDetails">The <see cref="UserDto.UpdateUser"/> object containing updated user details.</param>
    /// <returns><c>true</c> if the update is successful; otherwise, <c>false</c>.</returns>
    [HttpPut("{id}")]
    public async Task<bool> Put(UserDto.UpdateUser userDetails)
    {
        var updated = await _userService.UpdateUserAsync(userDetails);
        return updated;
    }

    /// <summary>
    /// Deletes a user by their ID asynchronously.
    /// </summary>
    /// <param name="id">The ID of the user to delete.</param>
    /// <returns><c>true</c> if the deletion is successful; otherwise, <c>false</c>.</returns>
    [HttpDelete("{id}")]
    public async Task<bool> Delete(int id)
    {
        var deleted = await _userService.DeleteUserAsync(id);
        return deleted;
    }
    
    [HttpGet("auth/users")]
    public async Task<IEnumerable<UserDto.UserTable>> GetUsers()
    {
        var users = await _managementApiClient.Users.GetAllAsync(new GetUsersRequest(), new PaginationInfo());
        Console.WriteLine(users);
        return users.Select(x => new UserDto.UserTable(
            x.Email,
            x.FirstName,
            x.LastName,
            x.Blocked ?? false
        ));
    }

    [HttpGet("auth/user")]
    public async Task<UserDto.UserTable> GetUser(String id)
    {
        var test = await _managementApiClient.Users.GetAsync(id);
        Console.Write(test);
        return new UserDto.UserTable
            (test.Email, 
            test.FirstName,
            test.LastName,
            test.Blocked ?? false);
    }

    [HttpPost("auth/user")]
    public async Task<UserDto.UserTable> CreateUser(UserDto.UserBase userBase)
    {
        throw new NotImplementedException();
    }

}<|MERGE_RESOLUTION|>--- conflicted
+++ resolved
@@ -79,17 +79,10 @@
     /// <summary>
     /// Creates a new user asynchronously.
     /// </summary>
-<<<<<<< HEAD
+    [HttpPost("create")]
     /// <param name="userDetails">The <see cref="UserDto.RegistrationUser"/> object containing user details to create.</param>
     /// <returns>The created <see cref="UserDto.RegistrationUser"/> object or <c>null</c> if the user creation fails.</returns>
-    [HttpPost("createuser")]
     public async Task<bool> Post(UserDto.RegistrationUser userDetails)
-=======
-    /// <param name="userDetails">The <see cref="UserDto.CreateUser"/> object containing user details to create.</param>
-    /// <returns>The created <see cref="UserDto.CreateUser"/> object or <c>null</c> if the user creation fails.</returns>
-    [HttpPost("create")]
-    public async Task<bool> Post(UserDto.CreateUser userDetails)
->>>>>>> 695d7f06
     {
         var created = await _userService.CreateUserAsync(userDetails);
         return created;
