--- conflicted
+++ resolved
@@ -28,11 +28,10 @@
                 <span class="oi oi-list-rich" aria-hidden="true"></span> @Localizer["Products"]
             </NavLink>
         </div>
-<<<<<<< HEAD
         <AuthorizeView Roles="Admin">
             <div class="nav-item px-3">
                 <NavLink class="nav-link" href="users">
-                    <span class="oi oi-list-rich" aria-hidden="true"></span> Users
+                     <span class="oi oi-list-rich" aria-hidden="true"></span> @Localizer["Users"]
                 </NavLink>
             </div>
         </AuthorizeView>
@@ -43,13 +42,8 @@
                 </NavLink>
             </div>
         </AuthorizeView>
-=======
-        <div class="nav-item px-3">
-            <NavLink class="nav-link" href="users">
-                <span class="oi oi-list-rich" aria-hidden="true"></span> @Localizer["Users"]
-            </NavLink>
-        </div>
->>>>>>> b08ff9e3
+
+  
         <div class="nav-item px-3">
             <NavLink class="nav-link" href="login">
                 <span class="oi oi-account-login" aria-hidden="true"></span> @Localizer["Login"]
