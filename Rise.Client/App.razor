<<<<<<< HEAD
﻿<CascadingAuthenticationState>
=======
﻿<link href="https://fonts.googleapis.com/css?family=Roboto:300,400,500,700&display=swap" rel="stylesheet" />
<link href="_content/MudBlazor/MudBlazor.min.css" rel="stylesheet" />

>>>>>>> 16462294
<Router AppAssembly="@typeof(App).Assembly">
    <Found Context="routeData">
            <AuthorizeRouteView RouteData="@routeData" DefaultLayout="@typeof(MainLayout)">
                <NotAuthorized>
                    @if (context.User.Identity?.IsAuthenticated != true)
                    {
                        <RedirectToLogin />
                    }
                    else
                    {
                        <p role="alert">You are not authorized to access this resource.</p>
                    }
                </NotAuthorized>
            </AuthorizeRouteView>
        <FocusOnNavigate RouteData="@routeData" Selector="h1" />
    </Found>
    <NotFound>
        <PageTitle>Not found</PageTitle>
            <Error404/>
    </NotFound>
</Router>
<<<<<<< HEAD
</CascadingAuthenticationState>
=======

<script src="_content/MudBlazor/MudBlazor.min.js"></script>
>>>>>>> 16462294
<|MERGE_RESOLUTION|>--- conflicted
+++ resolved
@@ -1,10 +1,6 @@
-<<<<<<< HEAD
 ﻿<CascadingAuthenticationState>
-=======
 ﻿<link href="https://fonts.googleapis.com/css?family=Roboto:300,400,500,700&display=swap" rel="stylesheet" />
 <link href="_content/MudBlazor/MudBlazor.min.css" rel="stylesheet" />
-
->>>>>>> 16462294
 <Router AppAssembly="@typeof(App).Assembly">
     <Found Context="routeData">
             <AuthorizeRouteView RouteData="@routeData" DefaultLayout="@typeof(MainLayout)">
@@ -26,9 +22,5 @@
             <Error404/>
     </NotFound>
 </Router>
-<<<<<<< HEAD
 </CascadingAuthenticationState>
-=======
-
 <script src="_content/MudBlazor/MudBlazor.min.js"></script>
->>>>>>> 16462294
